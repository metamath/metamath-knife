//! A library for manipulating [Metamath](http://us.metamath.org/#faq)
//! databases.  The entry point for all API operations is in the `database`
//! module, as is a discussion of the data representation.

mod list_stmt;

use annotate_snippets::display_list::DisplayList;
use clap::{clap_app, crate_version};
use list_stmt::list_statements;
use metamath_rs::database::{Database, DbOptions};
use metamath_rs::parser::is_valid_label;
use metamath_rs::statement::StatementAddress;
use simple_logger::SimpleLogger;
use std::fs::File;
use std::io::{self, stdout, BufWriter};
use std::mem;
use std::str::FromStr;

fn positive_integer(val: String) -> Result<(), String> {
    u32::from_str(&val).map(|_| ()).map_err(|e| format!("{e}"))
}

fn main() {
    let app = clap_app!(("smetamath-knife") =>
        (version: crate_version!())
        (about: "A Metamath database verifier and processing tool")
        (@arg DATABASE: required_unless("TEXT") "Database file to load")
        (@arg TEXT: --text value_names(&["NAME", "TEXT"]) ...
            "Provides raw database content on the command line")
        (@arg split: --split "Processes files > 1 MiB in multiple segments")
        (@arg timing: --time "Prints milliseconds after each stage")
        (@arg verify: -v --verify "Checks proof validity")
        (@arg discouraged: -D --discouraged [FILE] "Regenerates `discouraged` file")
        (@arg axiom_use: -X --("axiom-use") [FILE] "Generate `axiom-use` file")
        (@arg stmt_use: --("stmt-use") value_names(&["FILE", "LABELS"]) "Outputs statements directly or indirectly using the given list of statements")
        (@arg verify_usage: -u --("verify-usage") "Checks axiom usage")
        (@arg outline: -O --outline "Shows database outline")
        (@arg dump_typesetting: -T --("dump-typesetting") "Dumps typesetting information")
        (@arg parse_typesetting: -t --("parse-typesetting") "Parses typesetting information")
        (@arg grammar: -g --grammar "Checks grammar")
        (@arg parse_stmt: -p --("parse-stmt")
            "Parses all statements according to the database's grammar")
        (@arg verify_parse_stmt: --("verify-parse-stmt")
            "Checks that printing parsed statements gives back the original formulas")
        (@arg dump_grammar: -G --("dump-grammar") "Dumps the database's grammar")
        (@arg dump_formula: -F --("dump-formula") "Dumps the formulas of this database")
        (@arg list_statements: -S --("list-statements") "List all statements of this database")
        (@arg debug: --debug
            "Activates debug logs, including for the grammar building and statement parsing")
        (@arg trace_recalc: --("trace-recalc") "Prints segments as they are recalculated")
        (@arg free: --free "Explicitly deallocates working memory before exit")
        (@arg repeat: --repeat "Demonstrates incremental verifier")
        (@arg jobs: -j --jobs +takes_value validator(positive_integer)
            "Number of threads to use for verification")
        (@arg export: -e --export [LABEL] ... "Outputs a proof file")
        (@arg biblio: --biblio [FILE] ... "Supplies a bibliography file for verify-markup\n\
            Can be used one or two times; the second is for exthtml processing")
    );

    #[cfg(feature = "dot")]
    let app = clap_app!(@app (app)
        (@arg export_grammar_dot: -E --("export-grammar-dot")
            "Export the database's grammar in Graphviz DOT format for visualization")
    );

    #[cfg(feature = "xml")]
    let app = clap_app!(@app (app)
        (@arg export_graphml_deps: --("export-graphml-deps") [FILE]
        "Exports all theorem dependencies in the GraphML file format")
    );

    #[cfg(feature = "verify_markup")]
    let app = clap_app!(@app (app)
        (@arg verify_markup: -m --("verify-markup") "Checks comment markup")
    );

    let matches = app.get_matches();

    let options = DbOptions {
        autosplit: matches.is_present("split"),
        timing: matches.is_present("timing"),
        trace_recalc: matches.is_present("trace_recalc"),
        incremental: matches.is_present("repeat")
            || matches.is_present("grammar")
            || matches.is_present("parse_stmt")
            || matches.is_present("verify_parse_stmt")
            || matches.is_present("export_grammar_dot")
            || matches.is_present("dump_grammar")
            || matches.is_present("dump_formula"),
        jobs: usize::from_str(matches.value_of("jobs").unwrap_or("1"))
            .expect("validator should check this"),
    };

    if matches.is_present("debug") {
        SimpleLogger::new().init().unwrap();
    }

    let mut db = Database::new(options);

    let mut data = Vec::new();
    if let Some(tvals) = matches.values_of_lossy("TEXT") {
        for kv in tvals.chunks(2) {
            data.push((kv[0].clone(), kv[1].clone().into_bytes()));
        }
    }
    let start = matches
        .value_of("DATABASE")
        .map(|x| x.to_owned())
        .unwrap_or_else(|| data[0].0.clone());

    loop {
        db.parse(start.clone(), data.clone());

        if matches.is_present("verify") {
            db.verify_pass();
        }

        if matches.is_present("grammar") {
            db.grammar_pass();
        }

        if matches.is_present("parse_stmt") {
            db.stmt_parse_pass();
        }

        if matches.is_present("parse_typesetting") {
            db.typesetting_pass();
        }

        if matches.is_present("verify_parse_stmt") {
            db.stmt_parse_pass();
            db.verify_parse_stmt();
        }

        if matches.is_present("verify_usage") {
            db.verify_usage_pass();
        }

        let mut diags = db.diag_notations();

        if matches.is_present("discouraged") {
            File::create(matches.value_of("discouraged").unwrap())
                .and_then(|file| db.write_discouraged(&mut BufWriter::new(file)))
                .unwrap_or_else(|err| diags.push((StatementAddress::default(), err.into())));
        }

        #[cfg(feature = "xml")]
        if matches.is_present("export_graphml_deps") {
            File::create(matches.value_of("export_graphml_deps").unwrap())
                .map_err(|err| err.into())
                .and_then(|file| db.export_graphml_deps(&mut BufWriter::new(file)))
                .unwrap_or_else(|diag| diags.push((StatementAddress::default(), diag)));
        }

        if matches.is_present("axiom_use") {
            File::create(matches.value_of("axiom_use").unwrap())
                .and_then(|file| {
                    db.write_stmt_use(|label| label.starts_with(b"ax-"), &mut BufWriter::new(file))
                })
                .unwrap_or_else(|err| diags.push((StatementAddress::default(), err.into())));
        }

        if matches.is_present("stmt_use") {
            let vals: Vec<_> = matches.values_of("stmt_use").unwrap().collect();
            let output_file_path = vals[0];
            let stmt_list: Vec<_> = vals[1].split(',').map(str::as_bytes).collect();
            if !stmt_list.iter().copied().all(is_valid_label) {
                clap::Error::with_description(
                    "Expected list of labels as second argument to --stmt-use",
                    clap::ErrorKind::InvalidValue,
                )
                .exit();
            }
            File::create(output_file_path)
                .and_then(|file| {
                    db.write_stmt_use(
                        |label| stmt_list.contains(&label),
                        &mut BufWriter::new(file),
                    )
                })
                .unwrap_or_else(|err| diags.push((StatementAddress::default(), err.into())));
        }

<<<<<<< HEAD
        #[allow(unused_mut)]
=======
        if matches.is_present("list_statements") {
            db.scope_pass();
            _ = list_statements(&db, |_label| true, &mut stdout());
        }

>>>>>>> 96b778d1
        let mut count = db
            .render_diags(diags, |snippet| {
                println!("{}", DisplayList::from(snippet));
            })
            .len();

        #[cfg(feature = "verify_markup")]
        if matches.is_present("verify_markup") {
            use metamath_rs::diag::BibError;
            use metamath_rs::verify_markup::{Bibliography, Bibliography2};

            db.scope_pass();
            db.typesetting_pass();

            let sources = matches.values_of("biblio").map_or_else(Vec::new, |vals| {
                assert!(vals.len() <= 2, "expected at most 2 bibliography files");
                vals.map(|val| {
                    let file = std::fs::read(val).unwrap();
                    metamath_rs::SourceInfo::new(val.to_owned(), std::sync::Arc::new(file))
                })
                .collect()
            });
            let mut bib_diags = vec![];
            let mut bibs = sources
                .iter()
                .map(|source| Bibliography::parse(source, &mut bib_diags));
            let bib = bibs.next().map(|base| Bibliography2 {
                base,
                ext: bibs.next(),
            });

            count += BibError::render_list(&bib_diags, |snippet| {
                println!("{}", DisplayList::from(snippet));
            })
            .len();

            let diags = db.verify_markup(bib.as_ref());
            count += db
                .render_diags(diags, |snippet| {
                    println!("{}", DisplayList::from(snippet));
                })
                .len();
        }

        println!("{count} diagnostics issued.");

        if matches.is_present("dump_grammar") {
            db.grammar_pass();
            db.dump_grammar();
        }

        #[cfg(feature = "dot")]
        if matches.is_present("export_grammar_dot") {
            db.grammar_pass();
            db.export_grammar_dot();
        }

        if matches.is_present("dump_formula") {
            db.stmt_parse_pass();
            db.dump_formula();
        }

        if matches.is_present("outline") {
            db.outline_pass();
            db.print_outline();
        }

        if matches.is_present("print_typesetting") {
            db.typesetting_pass();
            db.print_typesetting();
        }

        if let Some(exps) = matches.values_of_lossy("export") {
            db.scope_pass();
            for file in exps {
                db.export(&file);
            }
        }

        if matches.is_present("repeat") {
            let mut input = String::new();
            if io::stdin().read_line(&mut input).unwrap() == 0 {
                break;
            }
        } else {
            if !matches.is_present("free") {
                mem::forget(db);
            }

            // Exit with code 1 if any warning or error were encountered
            let code = if count > 0 { 1 } else { 0 };
            std::process::exit(code);
        }
    }
}<|MERGE_RESOLUTION|>--- conflicted
+++ resolved
@@ -181,15 +181,12 @@
                 .unwrap_or_else(|err| diags.push((StatementAddress::default(), err.into())));
         }
 
-<<<<<<< HEAD
-        #[allow(unused_mut)]
-=======
         if matches.is_present("list_statements") {
             db.scope_pass();
             _ = list_statements(&db, |_label| true, &mut stdout());
         }
 
->>>>>>> 96b778d1
+        #[allow(unused_mut)]
         let mut count = db
             .render_diags(diags, |snippet| {
                 println!("{}", DisplayList::from(snippet));
