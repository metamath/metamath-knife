--- conflicted
+++ resolved
@@ -14,11 +14,6 @@
 //! responsible for detecting includes and splitting statements appropriately,
 //! although responsibility for following includes rests on the `segment_set`.
 
-<<<<<<< HEAD
-use crate::comment_parser::CommentParser;
-use crate::comment_parser::Discouragements;
-=======
->>>>>>> 528b8c36
 use crate::diag::Diagnostic;
 use crate::segment::{BufferRef, Segment};
 use crate::segment_set::SegmentSet;
@@ -35,990 +30,6 @@
 use std::str;
 use std::sync::Arc;
 
-<<<<<<< HEAD
-/// Shared reference to a buffer which will be parsed.
-///
-/// We use `u8` throughout the parser because Metamath databases are limited to
-/// US-ASCII by the spec.  Since math symbols are used as tokens, if we wanted
-/// to allow UTF-8 in the future it would be best to continue using `u8`,
-/// although there would need to be a validity check (valid UTF-8 encodings are
-/// always canonical) in `Scanner::get_raw` and the eighth-bit hack in
-/// `scan_expression` would need to be reverted.
-pub type BufferRef = Arc<Vec<u8>>;
-
-/// Semantic type for positions in files.
-///
-/// Due to the use of half-open ranges, input files are limited to 4 GiB - 1.
-pub type FilePos = u32;
-
-/// Semantic type for statement indices.
-///
-/// Since the shortest possible statement is three bytes, this cannot overflow
-/// before `FilePos` does.
-///
-/// smetamath3 uses SMM2 statement numbering semantics, and counts all
-/// statements from the spec (including group open and group close), as well as
-/// counting comments as their own statements.
-pub type StatementIndex = i32;
-
-/// Constant used in valid ranges to indicate the logical end of the database.
-pub const NO_STATEMENT: StatementIndex = -1;
-
-/// Semantic type for file-position ranges.
-///
-/// Spans will generally not be empty.  An empty span at position 0 is called a
-/// null span used as a sentinel value by several functions.
-#[derive(Copy, Clone, Eq, PartialEq, Debug, Default)]
-pub struct Span {
-    /// Index of first character of the range.
-    pub start: FilePos,
-    /// Index one past last character of the range.
-    pub end: FilePos,
-}
-
-impl Span {
-    /// Coercion from array index pairs.
-    #[must_use]
-    pub const fn new(start: usize, end: usize) -> Span {
-        Span {
-            start: start as FilePos,
-            end: end as FilePos,
-        }
-    }
-
-    const fn new2(start: FilePos, end: FilePos) -> Span {
-        Span { start, end }
-    }
-
-    /// Returns the null span.
-    pub const NULL: Span = Span::new(0, 0);
-
-    /// Checks for the null span, i.e. zero length at offset zero.
-    #[must_use]
-    pub const fn is_null(self) -> bool {
-        self.end == 0
-    }
-
-    /// Given a position span, extract the corresponding characters from a
-    /// buffer.
-    #[must_use]
-    pub fn as_ref(self, buf: &[u8]) -> &[u8] {
-        &buf[self.start as usize..self.end as usize]
-    }
-}
-
-/// Semantic type for segment identifiers, as an opacified integer.
-///
-/// Since segment identifiers are reused between incremental runs, and new
-/// segments can be inserted between any two existing segments, the internal
-/// numeric order of segment identifiers need not mean anything at all and is
-/// not exposed.  If you need to compare segment identifiers for order, get a
-/// reference to the database's `SegmentOrder` object.
-#[derive(Copy, Clone, Debug, Eq, PartialEq, Hash, Default)]
-pub struct SegmentId(pub u32);
-
-/// Semantic type for the index of a token in a statement.
-///
-/// Each token consumes at least two characters, plus a three-byte keyword and
-/// space to introduce the math string at the beginning of the file, so this
-/// cannot overflow for files of valid length.
-pub type TokenIndex = i32;
-
-/// Data structure which tracks the logical order of segment IDs, since they are
-/// not intrinsically ordered.
-///
-/// This is an example of an "order-maintenance data structure", actually a very
-/// simple one. We can plug in the Dietz & Sleator 1987 algorithm if this gets
-/// too slow.
-///
-/// IDs are never reused after being released from the order, so they can be
-/// used safely as part of change-tracking structures.
-///
-/// `SegmentOrder` implements the [`Comparer`] trait, allowing it to be used
-/// polymorphically with the `cmp` method to order lists of segments,
-/// statements, or tokens.
-#[derive(Clone, Debug)]
-pub(crate) struct SegmentOrder {
-    high_water: u32,
-    order: Vec<SegmentId>,
-    reverse: Vec<usize>,
-}
-
-impl Default for SegmentOrder {
-    fn default() -> Self {
-        // pre-assign 1 as "start".  (think "cyclic order")
-        SegmentOrder {
-            high_water: 2,
-            order: vec![SegmentId(1)],
-            reverse: vec![0; 2],
-        }
-    }
-}
-
-impl SegmentOrder {
-    /// Each segment ordering has a single ID which will not be used otherwise;
-    /// pass this to `new_before` to get an ID larger than all created IDs.
-    pub(crate) const START: SegmentId = SegmentId(1);
-
-    fn alloc_id(&mut self) -> SegmentId {
-        let index = self.high_water;
-        assert!(index < u32::max_value());
-        self.high_water += 1;
-        SegmentId(index)
-    }
-
-    fn reindex(&mut self) {
-        self.reverse = vec![0; self.high_water as usize];
-        for (ordinal, &id) in self.order.iter().enumerate() {
-            self.reverse[id.0 as usize] = ordinal;
-        }
-    }
-
-    /// Indicates that an ID will no longer be used, allowing some memory to be
-    /// freed.
-    ///
-    /// The ID itself will not be reissued.
-    pub(crate) fn free_id(&mut self, id: SegmentId) {
-        self.order.remove(self.reverse[id.0 as usize]);
-        self.reindex();
-    }
-
-    /// Gets a new ID, and adds it to the order before the named ID, or at the
-    /// end if you pass `start()`.
-    pub(crate) fn new_before(&mut self, after: SegmentId) -> SegmentId {
-        let id = self.alloc_id();
-        self.order.insert(self.reverse[after.0 as usize], id);
-        self.reindex();
-        id
-    }
-
-    pub(crate) fn range(&self, range: impl RangeBounds<SegmentId>) -> SegmentIter<'_> {
-        let start = match range.start_bound() {
-            Bound::Included(id) => self.reverse[id.0 as usize],
-            Bound::Excluded(id) => self.reverse[id.0 as usize] + 1,
-            Bound::Unbounded => 0,
-        };
-        let end = match range.end_bound() {
-            Bound::Included(id) => self.reverse[id.0 as usize] + 1,
-            Bound::Excluded(id) => self.reverse[id.0 as usize],
-            Bound::Unbounded => self.order.len(),
-        };
-        SegmentIter(self.order[start..end].iter())
-    }
-}
-
-#[derive(Clone)]
-pub(crate) struct SegmentIter<'a>(std::slice::Iter<'a, SegmentId>);
-
-impl<'a> Iterator for SegmentIter<'a> {
-    type Item = SegmentId;
-
-    fn next(&mut self) -> Option<Self::Item> {
-        self.0.next().copied()
-    }
-
-    fn size_hint(&self) -> (usize, Option<usize>) {
-        (self.len(), Some(self.len()))
-    }
-}
-
-impl<'a> ExactSizeIterator for SegmentIter<'a> {
-    fn len(&self) -> usize {
-        self.0.len()
-    }
-}
-
-impl<'a> DoubleEndedIterator for SegmentIter<'a> {
-    fn next_back(&mut self) -> Option<Self::Item> {
-        self.0.next_back().copied()
-    }
-}
-
-/// A trait for objects which can be used to order other datatypes.
-pub trait Comparer<T> {
-    /// Compares two objects, like `Ord::cmp`, but with additional state data
-    /// from the comparer that can be used for the ordering.
-    fn cmp(&self, left: &T, right: &T) -> Ordering;
-}
-
-impl Comparer<SegmentId> for SegmentOrder {
-    fn cmp(&self, left: &SegmentId, right: &SegmentId) -> Ordering {
-        self.reverse[left.0 as usize].cmp(&self.reverse[right.0 as usize])
-    }
-}
-
-impl Comparer<StatementAddress> for SegmentOrder {
-    fn cmp(&self, left: &StatementAddress, right: &StatementAddress) -> Ordering {
-        self.cmp(&left.segment_id, &right.segment_id)
-            .then_with(|| left.index.cmp(&right.index))
-    }
-}
-
-impl Comparer<TokenAddress> for SegmentOrder {
-    fn cmp(&self, left: &TokenAddress, right: &TokenAddress) -> Ordering {
-        self.cmp(&left.statement, &right.statement)
-            .then_with(|| left.token_index.cmp(&right.token_index))
-    }
-}
-
-impl<'a, T, C: Comparer<T>> Comparer<T> for &'a C {
-    fn cmp(&self, left: &T, right: &T) -> Ordering {
-        (*self).cmp(left, right)
-    }
-}
-
-/// A statement is located by giving its segment and index within the segment.
-#[derive(Copy, Clone, Eq, PartialEq, Hash, Debug, Default)]
-pub struct StatementAddress {
-    /// Segment which contains the statement.
-    pub(crate) segment_id: SegmentId,
-    /// Zero-based index of the statement.
-    pub(crate) index: StatementIndex,
-}
-
-impl StatementAddress {
-    /// Constructs a statement address from its parts.
-    #[must_use]
-    pub const fn new(segment_id: SegmentId, index: StatementIndex) -> Self {
-        StatementAddress { segment_id, index }
-    }
-}
-
-impl StatementAddress {
-    /// Convert a statement address into a statement range from here to the
-    /// logical end of the database.
-    #[must_use]
-    pub const fn unbounded_range(self) -> GlobalRange {
-        GlobalRange {
-            start: self,
-            end: NO_STATEMENT,
-        }
-    }
-}
-
-/// A token is located within a $c or $v by giving the address of the declaring
-/// statement and the zero-based index within the math string.
-///
-/// In most cases you will use `Atom` instead, so the size of this struct, while
-/// a bit silly, doesn't matter so much.
-#[derive(Copy, Clone, Eq, PartialEq, Debug, Default)]
-pub struct TokenAddress {
-    /// Address of the statement in which the token is defined.
-    pub statement: StatementAddress,
-    /// Index of the token within the defining statement's math string.
-    pub token_index: TokenIndex,
-}
-
-impl TokenAddress {
-    /// Constructs a token address from parts.
-    #[must_use]
-    pub const fn new3(segment_id: SegmentId, index: StatementIndex, token: TokenIndex) -> Self {
-        TokenAddress {
-            statement: StatementAddress::new(segment_id, index),
-            token_index: token,
-        }
-    }
-}
-
-/// Expresses a valid range for a statement or token.
-#[derive(Copy, Clone, Debug, Default)]
-pub struct GlobalRange {
-    /// The starting position of the range, which is also the definition site.
-    pub start: StatementAddress,
-    /// The exclusive endpoint of the range.
-    ///
-    /// Since scope braces are not allowed to span segments, if a range ends at
-    /// all it must be in the same segment where it started, so this can be a
-    /// bare `StatementIndex`.  If the range extends to the logical end of the
-    /// database, that is represented with the NO_STATEMENT constant.
-    ///
-    /// Since the endpoint always points at a `CloseGroup` statement (or, in
-    /// erroneous cases, `Eof` or `FileInclude`) which has no label nor math
-    /// string, inclusivity versus exclusivity rarely comes up.
-    pub end: StatementIndex,
-}
-
-/// Semantic type for tokens which have been copied onto the heap.
-///
-/// Tokens are generally expected to be non-empty and consist of ASCII graphic
-/// characters.  Notably, the construction of compressed math strings in the
-/// verifier depends on tokens containing bytes less than 128.
-pub type Token = Box<[u8]>;
-
-/// Semantic type for tokens which have not been copied.
-pub type TokenPtr<'a> = &'a [u8];
-
-/// Transmutes this token into a Rust string.
-#[must_use]
-pub fn as_str(ptr: TokenPtr<'_>) -> &str {
-    str::from_utf8(ptr).expect("TokenPtr is supposed to be UTF8")
-}
-
-/// Extracted data for a top-level `$d` statement in a segment.
-#[derive(Debug)]
-pub struct GlobalDv {
-    /// The location of the statement.
-    pub start: StatementIndex,
-    /// The variables used in the statement.
-    pub vars: Vec<Token>,
-}
-
-/// Types of math symbols in declarations.
-#[derive(Eq, PartialEq, Hash, Copy, Clone, Debug)]
-pub enum SymbolType {
-    /// `$v`
-    Variable,
-    /// `$c`
-    Constant,
-}
-
-/// Extracted information for a statement label in a segment.
-#[derive(Copy, Clone, Debug)]
-pub struct LabelDef {
-    /// The location of the labelled statement.
-    pub index: StatementIndex,
-}
-
-/// Extracted information for a math symbol defined in a segment.
-#[derive(Debug)]
-pub struct SymbolDef {
-    /// The character sequence representing the symbol.
-    pub name: Token,
-    /// The type of the statement which introduces the symbol.
-    pub stype: SymbolType,
-    /// The location of the statement which introduces the symbol.
-    pub start: StatementIndex,
-    /// Index of the symbol within its introducing statement.
-    pub ordinal: TokenIndex,
-}
-
-/// Extracted information for a global `$f` statement in a segment.
-#[derive(Debug)]
-pub struct FloatDef {
-    /// Location of the statement.
-    pub start: StatementIndex,
-    /// The math symbol which is the subject of the statement.
-    pub name: Token,
-    /// The label of the `$f` statement.
-    pub label: Token,
-    /// The typecode which is assigned to the symbol.
-    pub typecode: Token,
-}
-
-/// Extracted information for a _non-global_ `$v` statement.
-///
-/// These are used to populate the atom table in nameck.
-#[derive(Copy, Clone, Debug)]
-pub struct LocalVarDef {
-    /// Local index of the variable-declaring statement.
-    pub index: StatementIndex,
-    /// Index of variable within the statement.
-    pub ordinal: TokenIndex,
-}
-
-/// Extracted information for outline heading statements.
-#[derive(Debug)]
-pub struct HeadingDef {
-    /// The name of the heading (this is not strictly speaking a token)
-    pub name: Token,
-    /// Local inder of the heading statement.
-    pub index: StatementIndex,
-    /// Level of this outline
-    pub level: HeadingLevel,
-}
-
-/// An individual symbol in a command, either a string or other keyword.
-#[derive(Clone, Copy, Debug)]
-pub enum CommandToken {
-    /// A keyword (an identifier or symbol not surrounded in quotes)
-    Keyword(Span),
-    /// A string surrounded by `'` or `"` quotes
-    String(Span),
-}
-
-impl CommandToken {
-    /// Get the string corresponding to this token.
-    #[must_use]
-    pub fn value(self, buf: &[u8]) -> TokenPtr<'_> {
-        match self {
-            Self::Keyword(s) | Self::String(s) => s.as_ref(buf),
-        }
-    }
-
-    /// Get the full span of the token, including exterior quotes.
-    #[must_use]
-    pub const fn full_span(self) -> Span {
-        match self {
-            Self::Keyword(s) => s,
-            Self::String(s) => Span::new2(s.start - 1, s.end + 1),
-        }
-    }
-}
-
-/// Extra information residing in a $j comment
-pub type Command = (Span, Vec<CommandToken>);
-
-/// A parsed segment, containing parsed statement data and some extractions.
-///
-/// This is the main result of the parse which is provided to `segment_set`,
-/// although most users will want to use a `SegmentRef` instead.
-///
-/// This is a "dense" segment, which must be fully rebuilt in order to make any
-/// change.  We may in the future have an "unpacked" segment which is used for
-/// active editing, as well as a "lazy" or "mmap" segment type for fast
-/// incremental startup.
-#[derive(Debug)]
-pub struct Segment {
-    /// The original string used to construct this segment.
-    ///
-    /// Don't assume the segment is wholly determined by this string.
-    pub buffer: BufferRef,
-    /// List of statements in this segment; can be indexed with any
-    /// `StatementIndex`.
-    statements: Vec<Statement>,
-    /// All math strings and proof strings in this segment, concatenated for
-    /// fewer allocations.
-    span_pool: Vec<Span>,
-    /// Any errors detected while parsing this segment.
-    pub diagnostics: Vec<(StatementIndex, Diagnostic)>,
-    /// The file, if any, which is included at the end of this segment, as a
-    /// reference into the buffer.
-    pub next_file: Span,
-    /// Global `$d` statements extracted for nameck.
-    pub global_dvs: Vec<GlobalDv>,
-    /// Global `$v` and `$c` statements extracted for nameck.
-    pub symbols: Vec<SymbolDef>,
-    /// Local `$v` statements extracted for nameck.
-    pub local_vars: Vec<LocalVarDef>,
-    /// Global labelled statements extracted for nameck.
-    pub labels: Vec<LabelDef>,
-    /// Global `$f` statements extracted for nameck.
-    pub floats: Vec<FloatDef>,
-    /// Top-level headings extracted for outline
-    pub outline: Vec<HeadingDef>,
-    /// Parser commands provided in $t typesetting comments.
-    pub t_commands: Vec<(StatementIndex, Command)>,
-    /// Parser commands provided in $j additional information comments.
-    pub j_commands: Vec<(StatementIndex, Command)>,
-}
-
-/// A pointer to a segment which knows its identity.
-///
-/// `SegmentRef` objects are constructed from outside by the `segment_set`.
-#[derive(Copy, Clone, Debug)]
-pub struct SegmentRef<'a> {
-    /// The underlying segment from the parser.
-    pub segment: &'a Arc<Segment>,
-    /// The global ID which has been assigned to the segment.
-    pub id: SegmentId,
-}
-
-impl<'a> Deref for SegmentRef<'a> {
-    type Target = Arc<Segment>;
-
-    #[inline]
-    fn deref(&self) -> &Arc<Segment> {
-        self.segment
-    }
-}
-
-impl<'a> SegmentRef<'a> {
-    /// Fetch a single statement from this segment by its local index.
-    #[must_use]
-    pub fn statement(self, index: StatementIndex) -> StatementRef<'a> {
-        StatementRef {
-            segment: self,
-            statement: &self.segment.statements[index as usize],
-            index,
-        }
-    }
-
-    /// Returns the source size of the segment, a proxy for computational
-    /// difficulty which drives the `database::Executor` bin-packing heuristics.
-    #[must_use]
-    pub fn bytes(self) -> usize {
-        self.buffer.len()
-    }
-
-    /// Returns a new empty statement iterator.
-    fn empty(self) -> StatementIter<'a> {
-        StatementIter {
-            slice_iter: [].iter(),
-            segment: self,
-            index: 0,
-        }
-    }
-
-    /// Returns an iterator over a range of statement indices in the current segment.
-    #[must_use]
-    pub fn range(self, range: impl RangeBounds<StatementIndex>) -> StatementIter<'a> {
-        let start = match range.start_bound() {
-            Bound::Included(&i) => i,
-            Bound::Excluded(&i) => i + 1,
-            Bound::Unbounded => 0,
-        };
-        let end = match range.end_bound() {
-            Bound::Included(&i) => i as usize + 1,
-            Bound::Excluded(&i) => i as usize,
-            Bound::Unbounded => self.segment.statements.len(),
-        };
-        StatementIter {
-            slice_iter: self.segment.statements[start as usize..end].iter(),
-            segment: self,
-            index: start,
-        }
-    }
-
-    /// Returns an iterator over a range of statement addresses in the current segment.
-    #[must_use]
-    pub(crate) fn range_address(
-        self,
-        order: &SegmentOrder,
-        range: impl RangeBounds<StatementAddress>,
-    ) -> StatementIter<'a> {
-        let start = match range.start_bound() {
-            Bound::Included(addr) => match order.cmp(&addr.segment_id, &self.id) {
-                Ordering::Less => Bound::Unbounded,
-                Ordering::Equal => Bound::Included(addr.index),
-                Ordering::Greater => return self.empty(),
-            },
-            Bound::Excluded(addr) => match order.cmp(&addr.segment_id, &self.id) {
-                Ordering::Less => Bound::Unbounded,
-                Ordering::Equal => Bound::Excluded(addr.index),
-                Ordering::Greater => return self.empty(),
-            },
-            Bound::Unbounded => Bound::Unbounded,
-        };
-        let end = match range.end_bound() {
-            Bound::Included(addr) => match order.cmp(&addr.segment_id, &self.id) {
-                Ordering::Less => return self.empty(),
-                Ordering::Equal => Bound::Included(addr.index),
-                Ordering::Greater => Bound::Unbounded,
-            },
-            Bound::Excluded(addr) => match order.cmp(&addr.segment_id, &self.id) {
-                Ordering::Less => return self.empty(),
-                Ordering::Equal => Bound::Excluded(addr.index),
-                Ordering::Greater => Bound::Unbounded,
-            },
-            Bound::Unbounded => Bound::Unbounded,
-        };
-        self.range((start, end))
-    }
-}
-
-impl<'a> IntoIterator for SegmentRef<'a> {
-    type Item = StatementRef<'a>;
-    type IntoIter = StatementIter<'a>;
-
-    /// An iterator over the statements in this segment.
-    fn into_iter(self) -> Self::IntoIter {
-        StatementIter {
-            slice_iter: self.segment.statements.iter(),
-            segment: self,
-            index: 0,
-        }
-    }
-}
-
-/// An enumeration of statement types, most of which correspond to statements as
-/// defined in the Metamath spec.
-#[derive(Copy, Clone, Debug, Eq, PartialEq)]
-pub enum StatementType {
-    /// Psuedo statement used only to record end-of-file whitespace.
-    Eof,
-    /// Statement which is damaged enough that there's no sense passing it to
-    /// later stages.
-    Invalid,
-    /// Comments between statements are recorded as statements in their own
-    /// right to facilitate handling of date comments and other metadata.
-    Comment,
-    /// A comment which starts with a `$t` token and must be interpreted
-    /// specially by the HTML generator.
-    TypesettingComment,
-    /// A comment corresponding to the head of a chapter or section in the outline
-    HeadingComment(HeadingLevel),
-    /// A comment which starts with a `$j` token and must be interpreted
-    /// specially by the grammar parser
-    AdditionalInfoComment,
-    /// A `$[` directive; we process these as statements, and disallow them
-    /// inside other statements, which violates the published Metamath spec but
-    /// is allowed behavior as an erratum.
-    ///
-    /// Such statements always end the current segment.
-    FileInclude,
-    /// A spec `$a` statement.
-    Axiom,
-    /// A spec `$p` statement.
-    Provable,
-    /// A spec `$e` statement.
-    Essential,
-    /// A spec `$f` statement.
-    Floating,
-    /// A spec `$d` statement.
-    Disjoint,
-    /// A spec `${` statement.
-    OpenGroup,
-    /// A spec `$}` statement.
-    CloseGroup,
-    /// A spec `$c` statement.
-    Constant,
-    /// A spec `$v` statement.
-    Variable,
-}
-use self::StatementType::*;
-
-impl Default for StatementType {
-    fn default() -> StatementType {
-        Invalid
-    }
-}
-
-impl StatementType {
-    /// Returns true if this statement is an `Axiom` (`$a`) or `Provable` (`$p`) statement.
-    #[must_use]
-    pub const fn is_assertion(self) -> bool {
-        matches!(self, Axiom | Provable)
-    }
-
-    const fn takes_label(self) -> bool {
-        matches!(self, Axiom | Provable | Essential | Floating)
-    }
-
-    const fn takes_math(self) -> bool {
-        matches!(
-            self,
-            Axiom | Provable | Essential | Floating | Disjoint | Constant | Variable
-        )
-    }
-}
-
-/// Data stored inline in the segment for each statement.
-///
-/// Tokens and labels are not copied, but kept as references into the segment's
-/// buffer; we do calculate and store the length, because recalculating it on
-/// the fly would blow the branch miss budget.
-///
-/// The spans comprising the math and proof strings, and the parse errors if
-/// any, are stored in separate arrays within the segment.
-#[derive(Copy, Clone, Debug)]
-struct Statement {
-    /// Statement type, either a spec-defined type or one of the pseudo-types.
-    stype: StatementType,
-    /// Total span of the statement, not including trailing whitespace or
-    /// surrounding comments.
-    span: Span,
-    /// Span of the statement label.
-    ///
-    /// If the type does not require a label, this will be a length-zero span
-    /// at the beginning of the keyword.
-    label: Span,
-    /// Start of the most deeply nested group for this statment, or
-    /// NO_STATEMENT.
-    group: StatementIndex,
-    /// End of the most deeply nested group for this statment, or NO_STATEMENT.
-    group_end: StatementIndex,
-    /// Index into span_pool of the first math token.
-    math_start: usize,
-    /// Index into span_pool of the first proof token / after the last math
-    /// token.
-    proof_start: usize,
-    /// Index into span_pool one after the last proof token.
-    proof_end: usize,
-}
-
-/// A reference to a statement which knows its address and can be used to fetch
-/// statement information.
-#[derive(Copy, Clone, Debug)]
-pub struct StatementRef<'a> {
-    segment: SegmentRef<'a>,
-    statement: &'a Statement,
-    index: StatementIndex,
-}
-
-impl<'a> StatementRef<'a> {
-    /// Fetch the segment-local index of this statement.
-    #[must_use]
-    pub const fn index(self) -> StatementIndex {
-        self.index
-    }
-
-    /// Back up from a statement reference to a segment reference.
-    #[must_use]
-    pub const fn segment(self) -> SegmentRef<'a> {
-        self.segment
-    }
-
-    /// Gets the type of this statement.  May be a pseudo-type.
-    #[must_use]
-    pub const fn statement_type(self) -> StatementType {
-        self.statement.stype
-    }
-
-    /// Returns true if this statement is an `Axiom` (`$a`) or `Provable` (`$p`) statement.
-    #[must_use]
-    pub const fn is_assertion(self) -> bool {
-        self.statement.stype.is_assertion()
-    }
-
-    /// Obtain a globally-meaningful address for this statement.
-    #[must_use]
-    pub const fn address(self) -> StatementAddress {
-        StatementAddress {
-            segment_id: self.segment.id,
-            index: self.index,
-        }
-    }
-
-    /// Constructs a range from this statement to the end of the database or
-    /// innermost enclosing scope construct.
-    ///
-    /// This is the end range of a hypothesis or variable defined in this
-    /// statement.
-    #[must_use]
-    pub const fn scope_range(self) -> GlobalRange {
-        GlobalRange {
-            start: self.address(),
-            end: self.statement.group_end,
-        }
-    }
-
-    /// True if there is a `${ $}` group wrapping this statement.
-    #[must_use]
-    pub const fn in_group(self) -> bool {
-        self.statement.group_end != NO_STATEMENT
-    }
-
-    /// Obtain the statment label.
-    ///
-    /// This will be non-null iff the type requires a label; missing labels for
-    /// types which use them cause an immediate rewrite to `Invalid`.
-    #[must_use]
-    pub fn label(&self) -> &'a [u8] {
-        self.statement.label.as_ref(&self.segment.segment.buffer)
-    }
-
-    /// An iterator for the symbols in a statement's math string.
-    #[must_use]
-    pub fn math_iter(&self) -> TokenIter<'a> {
-        let range = self.statement.math_start..self.statement.proof_start;
-        TokenIter {
-            slice_iter: self.segment.segment.span_pool[range].iter(),
-            buffer: &self.segment.segment.buffer,
-            stmt_address: self.address(),
-            index: 0,
-        }
-    }
-
-    /// The textual span of this statement within the segment's buffer.
-    ///
-    /// Does not include trailing white space or surrounding comments; will
-    /// include leading white space, so a concatenation of spans for all
-    /// statements will reconstruct the segment source.
-    #[must_use]
-    pub const fn span_full(&self) -> Span {
-        self.statement.span
-    }
-
-    /// The textual span of this statement within the segment's buffer.
-    ///
-    /// Does not include surrounding white space or comments, unlike `span_full()`.
-    #[must_use]
-    pub const fn span(&self) -> Span {
-        Span::new2(self.statement.label.start, self.span_full().end)
-    }
-
-    /// Count of symbols in this statement's math string.
-    #[must_use]
-    pub const fn math_len(&self) -> TokenIndex {
-        (self.statement.proof_start - self.statement.math_start) as TokenIndex
-    }
-
-    /// Count of tokens in this statement's proof string.
-    #[must_use]
-    pub const fn proof_len(&self) -> TokenIndex {
-        (self.statement.proof_end - self.statement.proof_start) as TokenIndex
-    }
-
-    /// Given an index into this statement's math string, find a textual span
-    /// into the segment buffer.
-    #[must_use]
-    pub fn math_span(&self, ix: TokenIndex) -> Span {
-        self.segment.span_pool[self.statement.math_start + ix as usize]
-    }
-
-    /// Given an index into this statement's proof string, find a textual span
-    /// into the segment buffer.
-    #[must_use]
-    pub fn proof_span(&self, ix: TokenIndex) -> Span {
-        self.segment.span_pool[self.statement.proof_start + ix as usize]
-    }
-
-    /// Given an index into this statement's math string, get a reference to the
-    /// math token.
-    #[must_use]
-    pub fn math_at(&self, ix: TokenIndex) -> TokenRef<'a> {
-        TokenRef {
-            slice: self.math_span(ix).as_ref(&self.segment.segment.buffer),
-            address: TokenAddress {
-                statement: self.address(),
-                token_index: ix,
-            },
-        }
-    }
-
-    /// Obtains textual proof data by token index.
-    #[must_use]
-    pub fn proof_slice_at(&self, ix: TokenIndex) -> TokenPtr<'a> {
-        self.proof_span(ix).as_ref(&self.segment.segment.buffer)
-    }
-
-    /// Get the "documentation" comment immediately preceding a $a $p
-    /// statement, if it exists.
-    #[must_use]
-    pub fn associated_comment(&self) -> Option<StatementRef<'a>> {
-        if self.index == 0 {
-            return None;
-        }
-        let sref = self.segment.statement(self.index - 1);
-        if sref.statement_type() == Comment {
-            Some(sref)
-        } else {
-            None
-        }
-    }
-
-    /// The contents of a comment statement, excluding the `$(` and `$)` delimiters,
-    /// and trimming an extra space from the trailing delimiter.
-    /// (We can't trim both sides without extra checks, because it would double count
-    /// the middle space in `$( $)`.)
-    #[must_use]
-    pub const fn comment_contents(&self) -> Span {
-        Span::new2(self.statement.label.start + 2, self.span_full().end - 3)
-    }
-
-    /// The contents of a comment statement, excluding the `$(` and `$)` delimiters,
-    /// and trimming an extra space from the trailing delimiter.
-    /// (We can't trim both sides without extra checks, because it would double count
-    /// the middle space in `$( $)`.)
-    #[must_use]
-    pub fn comment_parser(&self) -> CommentParser<'a> {
-        CommentParser::new(&self.segment.segment.buffer, self.comment_contents())
-    }
-
-    /// Parse the associated commment to get the discouragements
-    /// (Proof modification / new usage discouraged) for this theorem.
-    pub fn discouragements(&self) -> Discouragements {
-        self.associated_comment()
-            .map_or_else(Discouragements::default, |c| {
-                Discouragements::new(c.comment_contents().as_ref(&self.segment.buffer))
-            })
-    }
-}
-
-/// An iterator over the statements in a segment.
-///
-/// This iterator knows the segment's global ID and can thus return proper
-/// `StatementRef`s.
-#[derive(Clone, Debug)]
-pub struct StatementIter<'a> {
-    slice_iter: slice::Iter<'a, Statement>,
-    segment: SegmentRef<'a>,
-    index: StatementIndex,
-}
-
-impl<'a> Iterator for StatementIter<'a> {
-    type Item = StatementRef<'a>;
-
-    fn next(&mut self) -> Option<Self::Item> {
-        self.slice_iter.next().map(|st_ref| {
-            let index = self.index;
-            self.index += 1;
-            StatementRef {
-                segment: self.segment,
-                statement: st_ref,
-                index,
-            }
-        })
-    }
-
-    fn size_hint(&self) -> (usize, Option<usize>) {
-        (self.len(), Some(self.len()))
-    }
-}
-
-impl<'a> DoubleEndedIterator for StatementIter<'a> {
-    fn next_back(&mut self) -> Option<Self::Item> {
-        self.slice_iter.next_back().map(|st_ref| StatementRef {
-            segment: self.segment,
-            statement: st_ref,
-            index: self.index + self.slice_iter.len() as StatementIndex,
-        })
-    }
-}
-
-impl<'a> ExactSizeIterator for StatementIter<'a> {
-    fn len(&self) -> usize {
-        self.slice_iter.len()
-    }
-}
-
-/// An iterator over symbols in the math string of a statement.
-#[derive(Clone, Debug)]
-pub struct TokenIter<'a> {
-    slice_iter: slice::Iter<'a, Span>,
-    buffer: &'a [u8],
-    stmt_address: StatementAddress,
-    index: TokenIndex,
-}
-
-/// A reference to a token within a math string that knows its address.
-///
-/// Primarily used for iteration.
-#[derive(Copy, Clone, Debug)]
-pub struct TokenRef<'a> {
-    /// Textual content of the token.
-    pub slice: TokenPtr<'a>,
-    /// 3-component address of the token.
-    pub address: TokenAddress,
-}
-
-impl<'a> Deref for TokenRef<'a> {
-    type Target = [u8];
-
-    #[inline]
-    fn deref(&self) -> &[u8] {
-        self.slice
-    }
-}
-
-impl<'a> TokenRef<'a> {
-    /// Get the local index of the token within the statement under iteration.
-    #[must_use]
-    pub const fn index(self) -> TokenIndex {
-        self.address.token_index
-    }
-}
-
-impl<'a> Iterator for TokenIter<'a> {
-    type Item = TokenRef<'a>;
-
-    fn next(&mut self) -> Option<Self::Item> {
-        self.slice_iter.next().map(|spanref| {
-            let index = self.index;
-            self.index += 1;
-            TokenRef {
-                slice: spanref.as_ref(self.buffer),
-                address: TokenAddress {
-                    statement: self.stmt_address,
-                    token_index: index,
-                },
-            }
-        })
-    }
-}
-
-=======
->>>>>>> 528b8c36
 /// State used by the scanning process
 #[derive(Default)]
 struct Scanner<'a> {
