--- conflicted
+++ resolved
@@ -14,14 +14,10 @@
 //! corresponding byte string in the file has to be unescaped before
 //! interpretation, using the [`CommentParser::unescape_text`] and
 //! [`CommentParser::unescape_math`] functions.
-<<<<<<< HEAD
 use lazy_static::lazy_static;
 use regex::bytes::{CaptureMatches, Match, Regex, RegexSet};
 
-use crate::parser::Span;
-=======
 use crate::Span;
->>>>>>> 528b8c36
 
 /// A comment markup item, which represents either a piece of text from the input
 /// or some kind of metadata item like the start or end of an italicized group.
