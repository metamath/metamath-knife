//! A library for manipulating [Metamath](http://us.metamath.org/#faq)
//! databases.  The entry point for all API operations is in the `database`
//! module, as is a discussion of the data representation.

use annotate_snippets::display_list::DisplayList;
use clap::{clap_app, crate_version};
use metamath_knife::database::{Database, DbOptions};
use metamath_knife::diag::BibError;
use metamath_knife::statement::StatementAddress;
use metamath_knife::verify_markup::{Bibliography, Bibliography2};
use metamath_knife::SourceInfo;
use simple_logger::SimpleLogger;
use std::fs::File;
use std::io::{self, BufWriter};
use std::mem;
use std::str::FromStr;
use std::sync::Arc;

fn positive_integer(val: String) -> Result<(), String> {
    u32::from_str(&val).map(|_| ()).map_err(|e| format!("{e}"))
}

fn main() {
    let app = clap_app!(("smetamath-knife") =>
        (version: crate_version!())
        (about: "A Metamath database verifier and processing tool")
        (@arg DATABASE: required_unless("TEXT") "Database file to load")
        (@arg TEXT: --text value_names(&["NAME", "TEXT"]) ...
            "Provides raw database content on the command line")
        (@arg split: --split "Processes files > 1 MiB in multiple segments")
        (@arg timing: --time "Prints milliseconds after each stage")
        (@arg verify: -v --verify "Checks proof validity")
        (@arg verify_defs: --("verify-defs") "Checks definitions")
        (@arg verify_markup: -m --("verify-markup") "Checks comment markup")
        (@arg discouraged: -D --discouraged [FILE] "Regenerates `discouraged` file")
        (@arg axiom_use: -X --("axiom-use") [FILE] "Generate `axiom-use` file")
        (@arg outline: -O --outline "Shows database outline")
        (@arg dump_typesetting: -T --("dump-typesetting") "Dumps typesetting information")
        (@arg parse_typesetting: -t --("parse-typesetting") "Parses typesetting information")
        (@arg grammar: -g --grammar "Checks grammar")
        (@arg parse_stmt: -p --("parse-stmt")
            "Parses all statements according to the database's grammar")
        (@arg verify_parse_stmt: --("verify-parse-stmt")
            "Checks that printing parsed statements gives back the original formulas")
        (@arg dump_grammar: -G --("dump-grammar") "Dumps the database's grammar")
        (@arg dump_formula: -F --("dump-formula") "Dumps the formulas of this database")
        (@arg debug: --debug
            "Activates debug logs, including for the grammar building and statement parsing")
        (@arg trace_recalc: --("trace-recalc") "Prints segments as they are recalculated")
        (@arg free: --free "Explicitly deallocates working memory before exit")
        (@arg repeat: --repeat "Demonstrates incremental verifier")
        (@arg jobs: -j --jobs +takes_value validator(positive_integer)
            "Number of threads to use for verification")
        (@arg export: -e --export [LABEL] ... "Outputs a proof file")
        (@arg biblio: --biblio [FILE] ... "Supplies a bibliography file for verify-markup\n\
            Can be used one or two times; the second is for exthtml processing")
    );

    #[cfg(feature = "dot")]
    let app = clap_app!(@app (app)
        (@arg export_grammar_dot: -E --("export-grammar-dot")
            "Export the database's grammar in Graphviz DOT format for visualization")
    );

    #[cfg(feature = "xml")]
    let app = clap_app!(@app (app)
        (@arg export_graphml_deps: --("export-graphml-deps") [FILE]
            "Exports all theorem dependencies in the GraphML file format")
        (@arg export_graphml_defs: --("export-graphml-defs") [FILE]
            "Exports all definition dependencies in the GraphML file format")
    );

    let matches = app.get_matches();

    let options = DbOptions {
        autosplit: matches.is_present("split"),
        timing: matches.is_present("timing"),
        trace_recalc: matches.is_present("trace_recalc"),
        incremental: matches.is_present("repeat")
            || matches.is_present("grammar")
            || matches.is_present("parse_stmt")
            || matches.is_present("verify_parse_stmt")
            || matches.is_present("verify_defs")
            || matches.is_present("export_grammar_dot")
            || matches.is_present("dump_grammar")
            || matches.is_present("dump_formula")
            || matches.is_present("export_graphml_defs"),
        jobs: usize::from_str(matches.value_of("jobs").unwrap_or("1"))
            .expect("validator should check this"),
    };

    if matches.is_present("debug") {
        SimpleLogger::new().init().unwrap();
    }

    let mut db = Database::new(options);

    let mut data = Vec::new();
    if let Some(tvals) = matches.values_of_lossy("TEXT") {
        for kv in tvals.chunks(2) {
            data.push((kv[0].clone(), kv[1].clone().into_bytes()));
        }
    }
    let start = matches
        .value_of("DATABASE")
        .map(|x| x.to_owned())
        .unwrap_or_else(|| data[0].0.clone());

    loop {
        db.parse(start.clone(), data.clone());

        if matches.is_present("verify") {
            db.verify_pass();
        }

        if matches.is_present("grammar") {
            db.grammar_pass();
        }

        if matches.is_present("parse_stmt") {
            db.stmt_parse_pass();
        }

        if matches.is_present("parse_typesetting") {
            db.typesetting_pass();
        }

        if matches.is_present("verify_parse_stmt") {
            db.stmt_parse_pass();
            db.verify_parse_stmt();
        }

        if matches.is_present("verify_defs") {
            db.definitions_pass();
        }

        let mut diags = db.diag_notations();

        if matches.is_present("discouraged") {
            File::create(matches.value_of("discouraged").unwrap())
                .and_then(|file| db.write_discouraged(&mut BufWriter::new(file)))
                .unwrap_or_else(|err| diags.push((StatementAddress::default(), err.into())));
        }

<<<<<<< HEAD
        #[cfg(feature = "xml")]
        if matches.is_present("export_graphml_deps") {
            File::create(matches.value_of("export_graphml_deps").unwrap())
                .map_err(|err| err.into())
                .and_then(|file| db.export_graphml_deps(&mut BufWriter::new(file)))
                .unwrap_or_else(|diag| diags.push((StatementAddress::default(), diag)));
        }

        #[cfg(feature = "xml")]
        if matches.is_present("export_graphml_defs") {
            File::create(matches.value_of("export_graphml_defs").unwrap())
                .map_err(|err| err.into())
                .and_then(|file| db.export_graphml_defs(&mut BufWriter::new(file)))
                .unwrap_or_else(|diag| diags.push((StatementAddress::default(), diag)));
=======
        if matches.is_present("axiom_use") {
            File::create(matches.value_of("axiom_use").unwrap())
                .and_then(|file| db.write_axiom_use(&mut BufWriter::new(file)))
                .unwrap_or_else(|err| diags.push((StatementAddress::default(), err.into())));
>>>>>>> 1693e12a
        }

        let mut count = db
            .render_diags(diags, |snippet| {
                println!("{}", DisplayList::from(snippet));
            })
            .len();

        if matches.is_present("verify_markup") {
            db.scope_pass();
            db.typesetting_pass();

            let sources = matches.values_of("biblio").map_or_else(Vec::new, |vals| {
                assert!(vals.len() <= 2, "expected at most 2 bibliography files");
                vals.map(|val| {
                    let file = std::fs::read(val).unwrap();
                    SourceInfo::new(val.to_owned(), Arc::new(file))
                })
                .collect()
            });
            let mut bib_diags = vec![];
            let mut bibs = sources
                .iter()
                .map(|source| Bibliography::parse(source, &mut bib_diags));
            let bib = bibs.next().map(|base| Bibliography2 {
                base,
                ext: bibs.next(),
            });

            count += BibError::render_list(&bib_diags, |snippet| {
                println!("{}", DisplayList::from(snippet));
            })
            .len();

            let diags = db.verify_markup(bib.as_ref());
            count += db
                .render_diags(diags, |snippet| {
                    println!("{}", DisplayList::from(snippet));
                })
                .len();
        }

        println!("{count} diagnostics issued.");

        if matches.is_present("dump_grammar") {
            db.grammar_pass();
            db.dump_grammar();
        }

        #[cfg(feature = "dot")]
        if matches.is_present("export_grammar_dot") {
            db.export_grammar_dot();
        }

        if matches.is_present("dump_formula") {
            db.stmt_parse_pass();
            db.dump_formula();
        }

        if matches.is_present("outline") {
            db.outline_pass();
            db.print_outline();
        }

        if matches.is_present("print_typesetting") {
            db.typesetting_pass();
            db.print_typesetting();
        }

        if let Some(exps) = matches.values_of_lossy("export") {
            db.scope_pass();
            for file in exps {
                db.export(&file);
            }
        }

        if matches.is_present("repeat") {
            let mut input = String::new();
            if io::stdin().read_line(&mut input).unwrap() == 0 {
                break;
            }
        } else {
            if !matches.is_present("free") {
                mem::forget(db);
            }

            // Exit with code 1 if any warning or error were encountered
            let code = if count > 0 { 1 } else { 0 };
            std::process::exit(code);
        }
    }
}<|MERGE_RESOLUTION|>--- conflicted
+++ resolved
@@ -142,7 +142,6 @@
                 .unwrap_or_else(|err| diags.push((StatementAddress::default(), err.into())));
         }
 
-<<<<<<< HEAD
         #[cfg(feature = "xml")]
         if matches.is_present("export_graphml_deps") {
             File::create(matches.value_of("export_graphml_deps").unwrap())
@@ -157,12 +156,12 @@
                 .map_err(|err| err.into())
                 .and_then(|file| db.export_graphml_defs(&mut BufWriter::new(file)))
                 .unwrap_or_else(|diag| diags.push((StatementAddress::default(), diag)));
-=======
+        }
+
         if matches.is_present("axiom_use") {
             File::create(matches.value_of("axiom_use").unwrap())
                 .and_then(|file| db.write_axiom_use(&mut BufWriter::new(file)))
                 .unwrap_or_else(|err| diags.push((StatementAddress::default(), err.into())));
->>>>>>> 1693e12a
         }
 
         let mut count = db
