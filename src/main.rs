//! A library for manipulating [Metamath](http://us.metamath.org/#faq)
//! databases.  The entry point for all API operations is in the `database`
//! module, as is a discussion of the data representation.

use annotate_snippets::display_list::DisplayList;
use clap::{clap_app, crate_version};
use metamath_knife::database::{Database, DbOptions};
use metamath_knife::diag::BibError;
use metamath_knife::statement::StatementAddress;
use metamath_knife::verify_markup::{Bibliography, Bibliography2};
use metamath_knife::SourceInfo;
use simple_logger::SimpleLogger;
use std::fs::File;
use std::io::{self, BufWriter};
use std::mem;
use std::str::FromStr;
use std::sync::Arc;

fn positive_integer(val: String) -> Result<(), String> {
    u32::from_str(&val).map(|_| ()).map_err(|e| format!("{e}"))
}

fn main() {
    let app = clap_app!(("smetamath-knife") =>
        (version: crate_version!())
        (about: "A Metamath database verifier and processing tool")
        (@arg DATABASE: required_unless("TEXT") "Database file to load")
        (@arg TEXT: --text value_names(&["NAME", "TEXT"]) ...
            "Provides raw database content on the command line")
        (@arg split: --split "Processes files > 1 MiB in multiple segments")
        (@arg timing: --time "Prints milliseconds after each stage")
        (@arg verify: -v --verify "Checks proof validity")
        (@arg verify_defs: --("verify-defs") "Checks definitions")
        (@arg verify_markup: -m --("verify-markup") "Checks comment markup")
        (@arg discouraged: -D --discouraged [FILE] "Regenerates `discouraged` file")
        (@arg axiom_use: -X --("axiom-use") [FILE] "Generate `axiom-use` file")
        (@arg verify_usage: -u --("verify-usage") "Checks axiom usage")
        (@arg outline: -O --outline "Shows database outline")
        (@arg dump_typesetting: -T --("dump-typesetting") "Dumps typesetting information")
        (@arg parse_typesetting: -t --("parse-typesetting") "Parses typesetting information")
        (@arg grammar: -g --grammar "Checks grammar")
        (@arg parse_stmt: -p --("parse-stmt")
            "Parses all statements according to the database's grammar")
        (@arg verify_parse_stmt: --("verify-parse-stmt")
            "Checks that printing parsed statements gives back the original formulas")
        (@arg dump_grammar: -G --("dump-grammar") "Dumps the database's grammar")
        (@arg dump_formula: -F --("dump-formula") "Dumps the formulas of this database")
        (@arg debug: --debug
            "Activates debug logs, including for the grammar building and statement parsing")
        (@arg trace_recalc: --("trace-recalc") "Prints segments as they are recalculated")
        (@arg free: --free "Explicitly deallocates working memory before exit")
        (@arg repeat: --repeat "Demonstrates incremental verifier")
        (@arg jobs: -j --jobs +takes_value validator(positive_integer)
            "Number of threads to use for verification")
        (@arg export: -e --export [LABEL] ... "Outputs a proof file")
        (@arg biblio: --biblio [FILE] ... "Supplies a bibliography file for verify-markup\n\
            Can be used one or two times; the second is for exthtml processing")
    );

    #[cfg(feature = "dot")]
    let app = clap_app!(@app (app)
        (@arg export_grammar_dot: -E --("export-grammar-dot")
            "Export the database's grammar in Graphviz DOT format for visualization")
    );

    #[cfg(feature = "xml")]
    let app = clap_app!(@app (app)
        (@arg export_graphml_deps: --("export-graphml-deps") [FILE]
            "Exports all theorem dependencies in the GraphML file format")
        (@arg export_graphml_defs: --("export-graphml-defs") [FILE]
            "Exports all definition dependencies in the GraphML file format")
    );

    let matches = app.get_matches();

    let options = DbOptions {
        autosplit: matches.is_present("split"),
        timing: matches.is_present("timing"),
        trace_recalc: matches.is_present("trace_recalc"),
        incremental: matches.is_present("repeat")
            || matches.is_present("grammar")
            || matches.is_present("parse_stmt")
            || matches.is_present("verify_parse_stmt")
            || matches.is_present("verify_defs")
            || matches.is_present("export_grammar_dot")
            || matches.is_present("dump_grammar")
            || matches.is_present("dump_formula")
            || matches.is_present("export_graphml_defs"),
        jobs: usize::from_str(matches.value_of("jobs").unwrap_or("1"))
            .expect("validator should check this"),
    };

    if matches.is_present("debug") {
        SimpleLogger::new().init().unwrap();
    }

    let mut db = Database::new(options);

    let mut data = Vec::new();
    if let Some(tvals) = matches.values_of_lossy("TEXT") {
        for kv in tvals.chunks(2) {
            data.push((kv[0].clone(), kv[1].clone().into_bytes()));
        }
    }
    let start = matches
        .value_of("DATABASE")
        .map(|x| x.to_owned())
        .unwrap_or_else(|| data[0].0.clone());

    loop {
        db.parse(start.clone(), data.clone());

        if matches.is_present("verify") {
            db.verify_pass();
        }

        if matches.is_present("grammar") {
            db.grammar_pass();
        }

        if matches.is_present("parse_stmt") {
            db.stmt_parse_pass();
        }

        if matches.is_present("parse_typesetting") {
            db.typesetting_pass();
        }

        if matches.is_present("verify_parse_stmt") {
            db.stmt_parse_pass();
            db.verify_parse_stmt();
        }

<<<<<<< HEAD
        if matches.is_present("verify_defs") {
            db.definitions_pass();
=======
        if matches.is_present("verify_usage") {
            db.verify_usage_pass();
>>>>>>> 4f5693e7
        }

        let mut diags = db.diag_notations();

        if matches.is_present("discouraged") {
            File::create(matches.value_of("discouraged").unwrap())
                .and_then(|file| db.write_discouraged(&mut BufWriter::new(file)))
                .unwrap_or_else(|err| diags.push((StatementAddress::default(), err.into())));
        }

        #[cfg(feature = "xml")]
        if matches.is_present("export_graphml_deps") {
            File::create(matches.value_of("export_graphml_deps").unwrap())
                .map_err(|err| err.into())
                .and_then(|file| db.export_graphml_deps(&mut BufWriter::new(file)))
                .unwrap_or_else(|diag| diags.push((StatementAddress::default(), diag)));
        }

        #[cfg(feature = "xml")]
        if matches.is_present("export_graphml_defs") {
            File::create(matches.value_of("export_graphml_defs").unwrap())
                .map_err(|err| err.into())
                .and_then(|file| db.export_graphml_defs(&mut BufWriter::new(file)))
                .unwrap_or_else(|diag| diags.push((StatementAddress::default(), diag)));
        }

        if matches.is_present("axiom_use") {
            File::create(matches.value_of("axiom_use").unwrap())
                .and_then(|file| db.write_axiom_use(&mut BufWriter::new(file)))
                .unwrap_or_else(|err| diags.push((StatementAddress::default(), err.into())));
        }

        let mut count = db
            .render_diags(diags, |snippet| {
                println!("{}", DisplayList::from(snippet));
            })
            .len();

        if matches.is_present("verify_markup") {
            db.scope_pass();
            db.typesetting_pass();

            let sources = matches.values_of("biblio").map_or_else(Vec::new, |vals| {
                assert!(vals.len() <= 2, "expected at most 2 bibliography files");
                vals.map(|val| {
                    let file = std::fs::read(val).unwrap();
                    SourceInfo::new(val.to_owned(), Arc::new(file))
                })
                .collect()
            });
            let mut bib_diags = vec![];
            let mut bibs = sources
                .iter()
                .map(|source| Bibliography::parse(source, &mut bib_diags));
            let bib = bibs.next().map(|base| Bibliography2 {
                base,
                ext: bibs.next(),
            });

            count += BibError::render_list(&bib_diags, |snippet| {
                println!("{}", DisplayList::from(snippet));
            })
            .len();

            let diags = db.verify_markup(bib.as_ref());
            count += db
                .render_diags(diags, |snippet| {
                    println!("{}", DisplayList::from(snippet));
                })
                .len();
        }

        println!("{count} diagnostics issued.");

        if matches.is_present("dump_grammar") {
            db.grammar_pass();
            db.dump_grammar();
        }

        #[cfg(feature = "dot")]
        if matches.is_present("export_grammar_dot") {
            db.export_grammar_dot();
        }

        if matches.is_present("dump_formula") {
            db.stmt_parse_pass();
            db.dump_formula();
        }

        if matches.is_present("outline") {
            db.outline_pass();
            db.print_outline();
        }

        if matches.is_present("print_typesetting") {
            db.typesetting_pass();
            db.print_typesetting();
        }

        if let Some(exps) = matches.values_of_lossy("export") {
            db.scope_pass();
            for file in exps {
                db.export(&file);
            }
        }

        if matches.is_present("repeat") {
            let mut input = String::new();
            if io::stdin().read_line(&mut input).unwrap() == 0 {
                break;
            }
        } else {
            if !matches.is_present("free") {
                mem::forget(db);
            }

            // Exit with code 1 if any warning or error were encountered
            let code = if count > 0 { 1 } else { 0 };
            std::process::exit(code);
        }
    }
}<|MERGE_RESOLUTION|>--- conflicted
+++ resolved
@@ -131,13 +131,12 @@
             db.verify_parse_stmt();
         }
 
-<<<<<<< HEAD
         if matches.is_present("verify_defs") {
             db.definitions_pass();
-=======
+        }
+
         if matches.is_present("verify_usage") {
             db.verify_usage_pass();
->>>>>>> 4f5693e7
         }
 
         let mut diags = db.diag_notations();
