--- conflicted
+++ resolved
@@ -992,11 +992,7 @@
         let mut missing_reduce = ReduceVec::new();
         for token in &prefix[index..] {
             let lookup_symbol = names
-<<<<<<< HEAD
                 .lookup_symbol(&token.value(buf))
-=======
-                .lookup_symbol(token.value(buf))
->>>>>>> 4c4e8739
                 .ok_or_else(|| undefined_cmd(token, buf))?;
             debug!(
                 "Following prefix {}, at {} / {}",
