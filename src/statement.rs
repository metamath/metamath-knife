//! The `Statement` data structure and related API.
//!
//! ## Addresses, indices, and references
//!
//! To identify a statement uniquely, you need to know the segment ID, and the
//! offset of the statement within the segment.  This is two numbers; global
//! statement numbers can be computed, but are not widely used because they
//! change too frequently in an incremental setting.  Those two numbers together
//! can be handled as a `StatementAddress` structure.
//!
//! Within the parser itself, the segment ID is not known yet; they are assigned
//! after all file inclusions have been resolved, which can only be done after
//! the parsing phase is complete.  Fortunately, the parsing process always
//! works with one segment at a time, so it is sufficient to use the local
//! offset alone; the type `StatementIndex` is provided to make intent clear.
//! `StatementIndex` can also be used in other analysis passes if, for wahtever
//! reason, the segment ID is known from context.
//!
//! If you want to fetch actual data for a statement, you will need pointers
//! into the segment data structures which store statement data.  A
//! `StatementRef` structure encapsulates a statement address and all necessary
//! pointers to fetch data; it can be used to fetch any parse-time information,
//! but it is larger than a `StatementAddress`, and because it contains borrowed
//! pointers it cannot be stored in long-lived data structures in any event.
//!
//! `TokenAddress`, `TokenIndex`, and `TokenRef` are provided for the same use
//! cases as applied to tokens in math strings.  A `TokenAddress` contains three
//! numbers; you will often want to use the `Atom`s provided by scopeck instead,
//! as they are smaller and can be compared directly.
//!
//! `SegmentId` and `SegmentRef` cover the same use cases for segments, although
//! it makes no sense to have a segment-local segment reference.

use std::{borrow::Cow, ops::Deref};

use crate::{
    comment_parser::{CommentParser, Discouragements, ParentheticalIter},
    parser::{HeadingComment, HeadingLevel},
    segment::SegmentRef,
};

/// Semantic type for positions in files.
///
/// Due to the use of half-open ranges, input files are limited to 4 GiB - 1.
pub type FilePos = u32;

/// Semantic type for statement indices.
///
/// Since the shortest possible statement is three bytes, this cannot overflow
/// before `FilePos` does.
///
/// smetamath3 uses SMM2 statement numbering semantics, and counts all
/// statements from the spec (including group open and group close), as well as
/// counting comments as their own statements.
pub type StatementIndex = i32;

/// Constant used in valid ranges to indicate the logical end of the database.
pub const NO_STATEMENT: StatementIndex = -1;

/// Semantic type for file-position ranges.
///
/// Spans will generally not be empty.  An empty span at position 0 is called a
/// null span used as a sentinel value by several functions.
#[derive(Copy, Clone, Eq, PartialEq, Debug, Default)]
pub struct Span {
    /// Index of first character of the range.
    pub start: FilePos,
    /// Index one past last character of the range.
    pub end: FilePos,
}

impl Span {
    /// Coercion from array index pairs.
    #[inline]
    #[must_use]
    pub const fn new(start: usize, end: usize) -> Span {
        Span {
            start: start as FilePos,
            end: end as FilePos,
        }
    }

    /// Variant on `new` taking [`FilePos`] values.
    #[inline]
    #[must_use]
    pub const fn new2(start: FilePos, end: FilePos) -> Span {
        Span { start, end }
    }

    /// Returns the null span.
    pub const NULL: Span = Span::new(0, 0);

    /// Checks for the null span, i.e. zero length at offset zero.
    #[inline]
    #[must_use]
    pub const fn is_null(self) -> bool {
        self.end == 0
    }

    /// Get the length of the span.
    #[inline]
    #[must_use]
    pub const fn len(self) -> usize {
        self.end as usize - self.start as usize
    }

    /// Is this an empty span?
    #[inline]
    #[must_use]
    pub const fn is_empty(self) -> bool {
        self.start == self.end
    }

    /// Given a position span, extract the corresponding characters from a
    /// buffer.
    #[inline]
    #[must_use]
    pub fn as_ref(self, buf: &[u8]) -> &[u8] {
        &buf[self.start as usize..self.end as usize]
    }
}

/// Semantic type for segment identifiers, as an opacified integer.
///
/// Since segment identifiers are reused between incremental runs, and new
/// segments can be inserted between any two existing segments, the internal
/// numeric order of segment identifiers need not mean anything at all and is
/// not exposed.  If you need to compare segment identifiers for order, get a
/// reference to the database's `SegmentOrder` object.
#[derive(Copy, Clone, Debug, Eq, PartialEq, Hash, Default)]
pub struct SegmentId(pub u32);

/// Semantic type for the index of a token in a statement.
///
/// Each token consumes at least two characters, plus a three-byte keyword and
/// space to introduce the math string at the beginning of the file, so this
/// cannot overflow for files of valid length.
pub type TokenIndex = i32;

/// A statement is located by giving its segment and index within the segment.
#[derive(Copy, Clone, Eq, PartialEq, Hash, Debug, Default)]
pub struct StatementAddress {
    /// Segment which contains the statement.
    pub(crate) segment_id: SegmentId,
    /// Zero-based index of the statement.
    pub(crate) index: StatementIndex,
}

impl StatementAddress {
    /// Constructs a statement address from its parts.
    #[inline]
    #[must_use]
    pub const fn new(segment_id: SegmentId, index: StatementIndex) -> Self {
        StatementAddress { segment_id, index }
    }

    /// Convert a statement address into a statement range from here to the
    /// logical end of the database.
    #[inline]
    #[must_use]
    pub const fn unbounded_range(self) -> GlobalRange {
        GlobalRange {
            start: self,
            end: NO_STATEMENT,
        }
    }
}

/// A token is located within a $c or $v by giving the address of the declaring
/// statement and the zero-based index within the math string.
///
/// In most cases you will use `Atom` instead, so the size of this struct, while
/// a bit silly, doesn't matter so much.
#[derive(Copy, Clone, Eq, PartialEq, Debug, Default)]
pub struct TokenAddress {
    /// Address of the statement in which the token is defined.
    pub statement: StatementAddress,
    /// Index of the token within the defining statement's math string.
    pub token_index: TokenIndex,
}

impl TokenAddress {
    /// Constructs a token address from parts.
    #[inline]
    #[must_use]
    pub const fn new3(segment_id: SegmentId, index: StatementIndex, token: TokenIndex) -> Self {
        TokenAddress {
            statement: StatementAddress::new(segment_id, index),
            token_index: token,
        }
    }
}

/// Expresses a valid range for a statement or token.
#[derive(Copy, Clone, Debug, Default)]
pub struct GlobalRange {
    /// The starting position of the range, which is also the definition site.
    pub start: StatementAddress,
    /// The exclusive endpoint of the range.
    ///
    /// Since scope braces are not allowed to span segments, if a range ends at
    /// all it must be in the same segment where it started, so this can be a
    /// bare `StatementIndex`.  If the range extends to the logical end of the
    /// database, that is represented with the NO_STATEMENT constant.
    ///
    /// Since the endpoint always points at a `CloseGroup` statement (or, in
    /// erroneous cases, `Eof` or `FileInclude`) which has no label nor math
    /// string, inclusivity versus exclusivity rarely comes up.
    pub end: StatementIndex,
}

/// Semantic type for tokens which have been copied onto the heap.
///
/// Tokens are generally expected to be non-empty and consist of ASCII graphic
/// characters.  Notably, the construction of compressed math strings in the
/// verifier depends on tokens containing bytes less than 128.
pub type Token = Box<[u8]>;

/// Semantic type for tokens which have not been copied.
pub type TokenPtr<'a> = &'a [u8];

/// Transmutes this token into a Rust string.
#[must_use]
pub fn as_str(ptr: TokenPtr<'_>) -> &str {
    std::str::from_utf8(ptr).expect("TokenPtr is supposed to be UTF8")
}

/// Locate a span uniquely in the database by appending a segment ID.
pub type GlobalSpan = (SegmentId, Span);

/// Extracted data for a top-level `$d` statement in a segment.
#[derive(Debug)]
pub struct GlobalDv {
    /// The location of the statement.
    pub start: StatementIndex,
    /// The variables used in the statement.
    pub vars: Vec<Token>,
}

/// Types of math symbols in declarations.
#[derive(Eq, PartialEq, Hash, Copy, Clone, Debug)]
pub enum SymbolType {
    /// `$v`
    Variable,
    /// `$c`
    Constant,
}

/// Extracted information for a statement label in a segment.
#[derive(Copy, Clone, Debug)]
pub struct LabelDef {
    /// The location of the labelled statement.
    pub index: StatementIndex,
}

/// Extracted information for a math symbol defined in a segment.
#[derive(Debug)]
pub struct SymbolDef {
    /// The character sequence representing the symbol.
    pub name: Token,
    /// The type of the statement which introduces the symbol.
    pub stype: SymbolType,
    /// The location of the statement which introduces the symbol.
    pub start: StatementIndex,
    /// Index of the symbol within its introducing statement.
    pub ordinal: TokenIndex,
}

/// Extracted information for a global `$f` statement in a segment.
#[derive(Debug)]
pub struct FloatDef {
    /// Location of the statement.
    pub start: StatementIndex,
    /// The math symbol which is the subject of the statement.
    pub name: Token,
    /// The label of the `$f` statement.
    pub label: Token,
    /// The typecode which is assigned to the symbol.
    pub typecode: Token,
}

/// Extracted information for a _non-global_ `$v` statement.
///
/// These are used to populate the atom table in nameck.
#[derive(Copy, Clone, Debug)]
pub struct LocalVarDef {
    /// Local index of the variable-declaring statement.
    pub index: StatementIndex,
    /// Index of variable within the statement.
    pub ordinal: TokenIndex,
}

/// Extracted information for outline heading statements.
#[derive(Debug)]
pub struct HeadingDef {
    /// The name of the heading (this is not strictly speaking a token)
    pub name: Token,
    /// Local inder of the heading statement.
    pub index: StatementIndex,
    /// Level of this outline
    pub level: HeadingLevel,
}

#[inline]
pub(crate) fn unescape(
    mut buf: &[u8],
    out: &mut Vec<u8>,
    is_escape: impl FnOnce(u8) -> bool + Copy,
) {
    while let Some(n) = buf.iter().position(|&c| is_escape(c)) {
        out.extend_from_slice(&buf[..=n]);
        if buf.get(n + 1) == Some(&buf[n]) {
            buf = &buf[n + 2..];
        } else {
            // this will not normally happen, but in some cases unescaped escapes
            // are left uninterpreted because they appear in invalid position,
            // and in that case they should be left as is
            buf = &buf[n + 1..];
        }
    }
    out.extend_from_slice(buf);
}

/// An individual symbol in a command, either a string or other keyword.
#[derive(Clone, Copy, Debug)]
pub enum CommandToken {
    /// A keyword (an identifier or symbol not surrounded in quotes)
    Keyword(Span),
    /// A string surrounded by `'` or `"` quotes
    String(Span),
}

impl CommandToken {
    /// Get the span of the token, excluding exterior quotes.
    #[must_use]
<<<<<<< HEAD
    pub const fn span(self) -> Span {
        match self {
            Self::Keyword(s) | Self::String(s) => s,
=======
    pub fn value(self, buf: &[u8]) -> Cow<'_, [u8]> {
        match self {
            Self::Keyword(s) => Cow::Borrowed(s.as_ref(buf)),
            Self::String(s) => Self::unescape_string(buf, s),
>>>>>>> 2763d747
        }
    }

    /// Get the string corresponding to this token.
    #[must_use]
    pub fn value(self, buf: &[u8]) -> TokenPtr<'_> {
        self.span().as_ref(buf)
    }

    /// Get the full span of the token, including exterior quotes.
    #[must_use]
    pub const fn full_span(self) -> Span {
        match self {
            Self::Keyword(s) => s,
            Self::String(s) => Span::new2(s.start - 1, s.end + 1),
        }
    }

    /// Remove doubled quote escapes from a [`CommandToken::String`]`(span)`.
    pub fn append_unescaped_string(buf: &[u8], span: Span, out: &mut Vec<u8>) {
        let quote = buf[(span.start - 1) as usize];
        unescape(span.as_ref(buf), out, |c| quote == c)
    }

    /// Remove doubled quote escapes from a [`CommandToken::String`]`(span)`.
    #[must_use]
    pub fn unescape_string(buf: &[u8], span: Span) -> Cow<'_, [u8]> {
        let quote = buf[(span.start - 1) as usize];
        let buf = span.as_ref(buf);
        if buf.contains(&quote) {
            let mut out = vec![];
            unescape(span.as_ref(buf), &mut out, |c| quote == c);
            out.into()
        } else {
            Cow::Borrowed(buf)
        }
    }
}

/// Extra information residing in a $j comment
pub type Command = (Span, Vec<CommandToken>);

/// An enumeration of statement types, most of which correspond to statements as
/// defined in the Metamath spec.
#[derive(Default, Copy, Clone, Debug, Eq, PartialEq)]
pub enum StatementType {
    /// Psuedo statement used only to record end-of-file whitespace.
    Eof,
    /// Statement which is damaged enough that there's no sense passing it to
    /// later stages.
    #[default]
    Invalid,
    /// Comments between statements are recorded as statements in their own
    /// right to facilitate handling of date comments and other metadata.
    Comment,
    /// A comment which starts with a `$t` token and must be interpreted
    /// specially by the HTML generator.
    TypesettingComment,
    /// A comment corresponding to the head of a chapter or section in the outline
    HeadingComment(HeadingLevel),
    /// A comment which starts with a `$j` token and must be interpreted
    /// specially by the grammar parser
    AdditionalInfoComment,
    /// A `$[` directive; we process these as statements, and disallow them
    /// inside other statements, which violates the published Metamath spec but
    /// is allowed behavior as an erratum.
    ///
    /// Such statements always end the current segment.
    FileInclude,
    /// A spec `$a` statement.
    Axiom,
    /// A spec `$p` statement.
    Provable,
    /// A spec `$e` statement.
    Essential,
    /// A spec `$f` statement.
    Floating,
    /// A spec `$d` statement.
    Disjoint,
    /// A spec `${` statement.
    OpenGroup,
    /// A spec `$}` statement.
    CloseGroup,
    /// A spec `$c` statement.
    Constant,
    /// A spec `$v` statement.
    Variable,
}
use self::StatementType::*;

impl StatementType {
    /// Returns true if this statement is an `Axiom` (`$a`) or `Provable` (`$p`) statement.
    #[inline]
    #[must_use]
    pub const fn is_assertion(self) -> bool {
        matches!(self, Axiom | Provable)
    }

    /// Returns true if this statement has a label before the keyword: `$a $p $e $f`.
    #[inline]
    #[must_use]
    pub const fn takes_label(self) -> bool {
        matches!(self, Axiom | Provable | Essential | Floating)
    }

    /// Returns true if this statement is followed by math tokens: `$a $p $e $f $d $c $v`.
    #[inline]
    #[must_use]
    pub const fn takes_math(self) -> bool {
        matches!(
            self,
            Axiom | Provable | Essential | Floating | Disjoint | Constant | Variable
        )
    }
}

/// Data stored inline in the segment for each statement.
///
/// Tokens and labels are not copied, but kept as references into the segment's
/// buffer; we do calculate and store the length, because recalculating it on
/// the fly would blow the branch miss budget.
///
/// The spans comprising the math and proof strings, and the parse errors if
/// any, are stored in separate arrays within the segment.
#[derive(Copy, Clone, Debug)]
pub(crate) struct Statement {
    /// Statement type, either a spec-defined type or one of the pseudo-types.
    pub(crate) stype: StatementType,
    /// Total span of the statement, not including trailing whitespace or
    /// surrounding comments.
    pub(crate) span: Span,
    /// Span of the statement label.
    ///
    /// If the type does not require a label, this will be a length-zero span
    /// at the beginning of the keyword.
    pub(crate) label: Span,
    /// Start of the most deeply nested group for this statment, or
    /// NO_STATEMENT.
    pub(crate) group: StatementIndex,
    /// End of the most deeply nested group for this statment, or NO_STATEMENT.
    pub(crate) group_end: StatementIndex,
    /// Index into span_pool of the first math token.
    pub(crate) math_start: usize,
    /// Index into span_pool of the first proof token / after the last math
    /// token.
    pub(crate) proof_start: usize,
    /// Index into span_pool one after the last proof token.
    pub(crate) proof_end: usize,
}

pub(crate) const DUMMY_STATEMENT: Statement = Statement {
    stype: StatementType::Invalid,
    span: Span::NULL,
    label: Span::NULL,
    group: NO_STATEMENT,
    group_end: NO_STATEMENT,
    math_start: 0,
    proof_start: 0,
    proof_end: 0,
};

/// A reference to a statement which knows its address and can be used to fetch
/// statement information.
#[derive(Copy, Clone, Debug)]
pub struct StatementRef<'a> {
    pub(crate) segment: SegmentRef<'a>,
    pub(crate) statement: &'a Statement,
    pub(crate) index: StatementIndex,
}

impl<'a> StatementRef<'a> {
    /// Fetch the segment-local index of this statement.
    #[inline]
    #[must_use]
    pub const fn index(self) -> StatementIndex {
        self.index
    }

    /// Back up from a statement reference to a segment reference.
    #[inline]
    #[must_use]
    pub const fn segment(self) -> SegmentRef<'a> {
        self.segment
    }

    /// Gets the type of this statement.  May be a pseudo-type.
    #[inline]
    #[must_use]
    pub const fn statement_type(self) -> StatementType {
        self.statement.stype
    }

    /// Returns true if this statement is an `Axiom` (`$a`) or `Provable` (`$p`) statement.
    #[inline]
    #[must_use]
    pub const fn is_assertion(self) -> bool {
        self.statement.stype.is_assertion()
    }

    /// Obtain a globally-meaningful address for this statement.
    #[inline]
    #[must_use]
    pub const fn address(self) -> StatementAddress {
        StatementAddress {
            segment_id: self.segment.id,
            index: self.index,
        }
    }

    /// Constructs a range from this statement to the end of the database or
    /// innermost enclosing scope construct.
    ///
    /// This is the end range of a hypothesis or variable defined in this
    /// statement.
    #[inline]
    #[must_use]
    pub const fn scope_range(self) -> GlobalRange {
        GlobalRange {
            start: self.address(),
            end: self.statement.group_end,
        }
    }

    /// True if there is a `${ $}` group wrapping this statement.
    #[inline]
    #[must_use]
    pub const fn in_group(self) -> bool {
        self.statement.group_end != NO_STATEMENT
    }

    /// Obtain the span corresponding to the statment label.
    #[inline]
    #[must_use]
    pub const fn label_span(&self) -> Span {
        self.statement.label
    }

    /// Obtain the statment label.
    ///
    /// This will be non-null iff the type requires a label; missing labels for
    /// types which use them cause an immediate rewrite to `Invalid`.
    #[inline]
    #[must_use]
    pub fn label(&self) -> &'a [u8] {
        self.label_span().as_ref(&self.segment.segment.buffer)
    }

    /// An iterator for the symbols in a statement's math string.
    #[must_use]
    pub fn math_iter(&self) -> TokenIter<'a> {
        let range = self.statement.math_start..self.statement.proof_start;
        TokenIter {
            slice_iter: self.segment.segment.span_pool[range].iter(),
            buffer: &self.segment.segment.buffer,
            stmt_address: self.address(),
            index: 0,
        }
    }

    /// The textual span of this statement within the segment's buffer.
    ///
    /// Does not include trailing white space or surrounding comments; will
    /// include leading white space, so a concatenation of spans for all
    /// statements will reconstruct the segment source.
    #[inline]
    #[must_use]
    pub const fn span_full(&self) -> Span {
        self.statement.span
    }

    /// The textual span of this statement within the segment's buffer.
    ///
    /// Does not include surrounding white space or comments, unlike `span_full()`.
    #[inline]
    #[must_use]
    pub const fn span(&self) -> Span {
        Span::new2(self.statement.label.start, self.span_full().end)
    }

    /// Count of symbols in this statement's math string.
    #[inline]
    #[must_use]
    pub const fn math_len(&self) -> TokenIndex {
        (self.statement.proof_start - self.statement.math_start) as TokenIndex
    }

    /// Count of tokens in this statement's proof string.
    #[inline]
    #[must_use]
    pub const fn proof_len(&self) -> TokenIndex {
        (self.statement.proof_end - self.statement.proof_start) as TokenIndex
    }

    /// Given an index into this statement's math string, find a textual span
    /// into the segment buffer.
    #[inline]
    #[must_use]
    pub fn math_span(&self, ix: TokenIndex) -> Span {
        self.segment.span_pool[self.statement.math_start + ix as usize]
    }

    /// Given an index into this statement's proof string, find a textual span
    /// into the segment buffer.
    #[inline]
    #[must_use]
    pub fn proof_span(&self, ix: TokenIndex) -> Span {
        self.segment.span_pool[self.statement.proof_start + ix as usize]
    }

    /// Get the list of spans of tokens in the proof.
    #[inline]
    #[must_use]
    pub fn proof_spans(&self) -> &'a [Span] {
        &self.segment.segment.span_pool[self.statement.proof_start..self.statement.proof_end]
    }

    /// Returns an iterator over the statements referenced in the proof.
    #[must_use]
    pub fn use_iter(&self) -> UseIter<'a> {
        let spans = self.proof_spans();
        let mut iter = spans.iter();
        if spans.get(0).map(|sp| sp.as_ref(&self.segment.buffer)) == Some(b"(") {
            iter.next();
        }
        UseIter {
            iter,
            buf: &self.segment.segment.buffer,
        }
    }

    /// Given an index into this statement's math string, get a reference to the
    /// math token.
    #[must_use]
    pub fn math_at(&self, ix: TokenIndex) -> TokenRef<'a> {
        TokenRef {
            slice: self.math_span(ix).as_ref(&self.segment.segment.buffer),
            address: TokenAddress {
                statement: self.address(),
                token_index: ix,
            },
        }
    }

    /// Obtains textual proof data by token index.
    #[inline]
    #[must_use]
    pub fn proof_slice_at(&self, ix: TokenIndex) -> TokenPtr<'a> {
        self.proof_span(ix).as_ref(&self.segment.segment.buffer)
    }

    /// Get the "documentation" comment immediately preceding a $a $p
    /// statement, if it exists.
    #[must_use]
    pub fn associated_comment(&self) -> Option<StatementRef<'a>> {
        if self.index == 0 {
            return None;
        }
        let sref = self.segment.statement(self.index - 1);
        if sref.statement_type() == Comment {
            Some(sref)
        } else {
            None
        }
    }

    /// The contents of a comment statement, excluding the `$(` and `$)` delimiters.
    #[must_use]
    pub const fn comment_contents(&self) -> Span {
        Span::new2(self.statement.label.start + 2, self.span_full().end - 2)
    }

    /// Get an iterator over the markup items in this comment.
    #[must_use]
    pub fn comment_parser(&self) -> CommentParser<'a> {
        CommentParser::new(&self.segment.segment.buffer, self.comment_contents())
    }

    /// Parse the associated commment to get the discouragements
    /// (Proof modification / new usage discouraged) for this theorem.
    pub fn discouragements(&self) -> Discouragements {
        self.associated_comment()
            .map_or_else(Discouragements::default, |c| {
                Discouragements::new(c.comment_contents().as_ref(&self.segment.buffer))
            })
    }

    /// Return an iterator over the parentheticals (like `(Contributed by ...)`)
    /// in this comment statement.
    #[must_use]
    pub fn parentheticals(&self) -> ParentheticalIter<'a> {
        ParentheticalIter::new(&self.segment.segment.buffer, self.comment_contents())
    }

    /// Returns a `HeadingComment` object for a heading comment (if it is actually a heading).
    #[must_use]
    pub fn as_heading_comment(&self) -> Option<HeadingComment> {
        let StatementType::HeadingComment(lvl) = self.statement_type() else {
            return None;
        };
        HeadingComment::parse(&self.segment.buffer, lvl, self.comment_contents())
    }
}

/// An iterator over the statements in a segment.
///
/// This iterator knows the segment's global ID and can thus return proper
/// `StatementRef`s.
#[derive(Clone, Debug)]
pub struct StatementIter<'a> {
    pub(crate) slice_iter: std::slice::Iter<'a, Statement>,
    pub(crate) segment: SegmentRef<'a>,
    pub(crate) index: StatementIndex,
}

impl<'a> Iterator for StatementIter<'a> {
    type Item = StatementRef<'a>;

    fn next(&mut self) -> Option<Self::Item> {
        self.slice_iter.next().map(|st_ref| {
            let index = self.index;
            self.index += 1;
            StatementRef {
                segment: self.segment,
                statement: st_ref,
                index,
            }
        })
    }

    fn size_hint(&self) -> (usize, Option<usize>) {
        (self.len(), Some(self.len()))
    }
}

impl<'a> DoubleEndedIterator for StatementIter<'a> {
    fn next_back(&mut self) -> Option<Self::Item> {
        self.slice_iter.next_back().map(|st_ref| StatementRef {
            segment: self.segment,
            statement: st_ref,
            index: self.index + self.slice_iter.len() as StatementIndex,
        })
    }
}

impl<'a> ExactSizeIterator for StatementIter<'a> {
    fn len(&self) -> usize {
        self.slice_iter.len()
    }
}

/// An iterator over symbols in the math string of a statement.
#[derive(Clone, Debug)]
pub struct TokenIter<'a> {
    slice_iter: std::slice::Iter<'a, Span>,
    buffer: &'a [u8],
    stmt_address: StatementAddress,
    index: TokenIndex,
}

/// A reference to a token within a math string that knows its address.
///
/// Primarily used for iteration.
#[derive(Copy, Clone, Debug)]
pub struct TokenRef<'a> {
    /// Textual content of the token.
    pub slice: TokenPtr<'a>,
    /// 3-component address of the token.
    pub address: TokenAddress,
}

impl<'a> Deref for TokenRef<'a> {
    type Target = [u8];

    #[inline]
    fn deref(&self) -> &[u8] {
        self.slice
    }
}

impl<'a> TokenRef<'a> {
    /// Get the local index of the token within the statement under iteration.
    #[must_use]
    pub const fn index(self) -> TokenIndex {
        self.address.token_index
    }
}

impl<'a> Iterator for TokenIter<'a> {
    type Item = TokenRef<'a>;

    fn next(&mut self) -> Option<Self::Item> {
        self.slice_iter.next().map(|spanref| {
            let index = self.index;
            self.index += 1;
            TokenRef {
                slice: spanref.as_ref(self.buffer),
                address: TokenAddress {
                    statement: self.stmt_address,
                    token_index: index,
                },
            }
        })
    }
}

/// An iterator over the statements referenced in a proof.
/// (Supports normal and compressed proofs; for packed/explicit proofs the
/// returned tokens must be parsed to remove the extra fields.)
#[derive(Debug, Clone)]
pub struct UseIter<'a> {
    buf: &'a [u8],
    iter: std::slice::Iter<'a, Span>,
}

impl<'a> Iterator for UseIter<'a> {
    type Item = (Span, &'a [u8]);

    fn next(&mut self) -> Option<Self::Item> {
        let sp = *self.iter.next()?;
        let tk = sp.as_ref(self.buf);
        if tk == b")" {
            return None;
        }
        Some((sp, tk))
    }
}<|MERGE_RESOLUTION|>--- conflicted
+++ resolved
@@ -333,23 +333,19 @@
 impl CommandToken {
     /// Get the span of the token, excluding exterior quotes.
     #[must_use]
-<<<<<<< HEAD
     pub const fn span(self) -> Span {
         match self {
             Self::Keyword(s) | Self::String(s) => s,
-=======
+        }
+    }
+
+    /// Get the string corresponding to this token.
+    #[must_use]
     pub fn value(self, buf: &[u8]) -> Cow<'_, [u8]> {
         match self {
             Self::Keyword(s) => Cow::Borrowed(s.as_ref(buf)),
             Self::String(s) => Self::unescape_string(buf, s),
->>>>>>> 2763d747
-        }
-    }
-
-    /// Get the string corresponding to this token.
-    #[must_use]
-    pub fn value(self, buf: &[u8]) -> TokenPtr<'_> {
-        self.span().as_ref(buf)
+        }
     }
 
     /// Get the full span of the token, including exterior quotes.
